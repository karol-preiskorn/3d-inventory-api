{
  "compilerOptions": {
<<<<<<< HEAD
    "allowSyntheticDefaultImports": true,
    "baseUrl": ".",
    "esModuleInterop": true,
    "lib": [
      "es2022"
    ],
    "module": "NodeNext",
    "moduleResolution": "NodeNext",
    "noImplicitAny": true,
    "outDir": "dist",
    "paths": {
      "*": [
        "node_modules/*",
        "src/types/*"
      ]
    },
    "preserveConstEnums": true,
    "project": "./tsconfig.json",
    "sourceMap": true,
    //"strict": true,
    "target": "ESNext",
    "typeRoots": [
      "node_modules/@types"
    ],
    "types": [
      "node",
      "jest"
    ]
  },
  "exclude": [
    "node_modules",
    "dist/tests/**",
    "doc/**/*"
  ],
  "include": [
    "src/**/*",
    "tests/*.test.ts",
    "typings.d.ts"
  ],
  "overrides": [
    {
      "files": [
        "test/**"
      ],
      "plugins": [
        "jest"
      ],
      "rules": {
        // you should turn the original rule off *only* for test files
        //"@typescript-eslint/unbound-method": "off",
        //"jest/unbound-method": "error",
      }
    }
  ],
  "parser": "@typescript-eslint/parser",
  "parserOptions": {
    "ecmaVersion": "2022",
    "project": "tsconfig.json",
    "sourceType": "module"
  },
  "rules": {
    "@typescript-eslint/unbound-method": "error"
=======
    /* Language and Environment */
    "target": "es2016", /* Set the JavaScript language version for emitted JavaScript and include compatible library declarations. */
    "experimentalDecorators": true, /* Enable experimental support for legacy experimental decorators. */
    "emitDecoratorMetadata": true, /* Emit design-type metadata for decorated declarations in source files. */
    /* Modules */
    "module": "commonjs", /* Specify what module code is generated. */
    "resolveJsonModule": true, /* Enable importing .json files. */
    /* Emit */
    "outDir": "./build", /* Specify an output folder for all emitted files. */
    /* Interop Constraints */
    "esModuleInterop": true, /* Emit additional JavaScript to ease support for importing CommonJS modules. This enables 'allowSyntheticDefaultImports' for type compatibility. */
    "forceConsistentCasingInFileNames": true, /* Ensure that casing is correct in imports. */
    /* Type Checking */
    "strict": true, /* Enable all strict type-checking options. */
    /* Completeness */
    "skipLibCheck": true /* Skip type checking all .d.ts files. */
>>>>>>> f2866de9
  }
}<|MERGE_RESOLUTION|>--- conflicted
+++ resolved
@@ -1,69 +1,5 @@
 {
   "compilerOptions": {
-<<<<<<< HEAD
-    "allowSyntheticDefaultImports": true,
-    "baseUrl": ".",
-    "esModuleInterop": true,
-    "lib": [
-      "es2022"
-    ],
-    "module": "NodeNext",
-    "moduleResolution": "NodeNext",
-    "noImplicitAny": true,
-    "outDir": "dist",
-    "paths": {
-      "*": [
-        "node_modules/*",
-        "src/types/*"
-      ]
-    },
-    "preserveConstEnums": true,
-    "project": "./tsconfig.json",
-    "sourceMap": true,
-    //"strict": true,
-    "target": "ESNext",
-    "typeRoots": [
-      "node_modules/@types"
-    ],
-    "types": [
-      "node",
-      "jest"
-    ]
-  },
-  "exclude": [
-    "node_modules",
-    "dist/tests/**",
-    "doc/**/*"
-  ],
-  "include": [
-    "src/**/*",
-    "tests/*.test.ts",
-    "typings.d.ts"
-  ],
-  "overrides": [
-    {
-      "files": [
-        "test/**"
-      ],
-      "plugins": [
-        "jest"
-      ],
-      "rules": {
-        // you should turn the original rule off *only* for test files
-        //"@typescript-eslint/unbound-method": "off",
-        //"jest/unbound-method": "error",
-      }
-    }
-  ],
-  "parser": "@typescript-eslint/parser",
-  "parserOptions": {
-    "ecmaVersion": "2022",
-    "project": "tsconfig.json",
-    "sourceType": "module"
-  },
-  "rules": {
-    "@typescript-eslint/unbound-method": "error"
-=======
     /* Language and Environment */
     "target": "es2016", /* Set the JavaScript language version for emitted JavaScript and include compatible library declarations. */
     "experimentalDecorators": true, /* Enable experimental support for legacy experimental decorators. */
@@ -80,6 +16,5 @@
     "strict": true, /* Enable all strict type-checking options. */
     /* Completeness */
     "skipLibCheck": true /* Skip type checking all .d.ts files. */
->>>>>>> f2866de9
   }
 }