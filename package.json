{
  "name": "3d-inventory-mongo-api",
  "version": "0.46.0",
  "description": "Mongo REST API for 3d-inventory project",
  "keywords": [
    "3d-inventory",
    "mongo",
    "api"
  ],
  "homepage": "https://github.com/karol-preiskorn/3d-inventory-mongo-api#readme",
  "bugs": {
    "url": "https://github.com/karol-preiskorn/3d-inventory-mongo-api/issues"
  },
  "repository": {
    "type": "git",
    "url": "git+ssh://git@github.com/karol-preiskorn/3d-inventory-mongo-api.git"
  },
  "license": "Common Development and Distribution License",
  "author": "Karol Preiskorn",
  "main": "index.js",
  "scripts": {
    "api-extractor": "tsc && api-extractor run --local --verbose",
    "clean:cache": "npm cache clean --force && rm -rf ./dist",
    "clean:cleanup": "rm package-lock.json && rm -rf ./node_modules",
    "cp": "cp -f README.md src/assets",
    "dev": "tsx watch src/index.ts",
    "doc": "npx typedoc",
    "preeslint": "npm --no-git-tag-version version patch",
    "eslint": "eslint --fix src",
    "kill-port-usage-4200": "kill -s 9 `lsof -nP -iTCP:4200 -sTCP:LISTEN | sed -n 2p | awk '{print $2}'`",
    "kill-port-usage-8080": "kill -s 9 `lsof -nP -iTCP:8080 -sTCP:LISTEN | sed -n 2p | awk '{print $2}'`",
    "lint": "clear && /usr/bin/figlet -f ./src/assets/font.flf 'Eslint' && npx eslint \"src/**/*.{ts,tsx}\" --ignore-path .gitignore --config .eslintrc --fix",
    "maven:latest": "cd api && mvn versions:use-latest-versions",
    "maven:updates": "cd api && mvn versions:display-plugin-updates",
    "nvm": "nvm ls-remote && nvm install-latest-npm",
    "openapi:format": "npx openapi-format api/openapi.yaml --output api/openapi-formatted.yaml",
    "prebuild": "npm --no-git-tag-version version patch",
    "prepare": "node .husky/install.mjs && husky install",
    "prepare:husky": "cd ../ && husky install server/.husky",
    "prettier": "prettier --single-quote --check .",
    "prestart": "npm run cp && npm --no-git-tag-version version patch",
    "start": "nodemon",
    "swagger:editor": "podman run -d -p 80:8080 -v ${PWD}:/tmp -e SWAGGER_FILE=/tmp/api/openapi.yaml swaggerapi/swagger-editor",
    "swagger:generate": "pwd && java -jar api/target/jars/swagger-codegen-cli.jar generate -i api/openapi.yaml -l nodejs-server -o src",
    "swagger:get-jars": "mvn package -f api/pom.xml",
    "swagger:podman-generate": "podman run --rm -v ${PWD}:/local swaggerapi/swagger-codegen-cli-v3 generate -i /local/api/openapi.yaml -l nodejs-server -o /local/src",
    "test:detectOpenHandles": "jest --detectOpenHandles",
    "test:jest": "node --trace-deprecation node_modules/jest/bin/jest.js ",
    "test:watch": "npm run test --watchAll",
    "unused": "./unused.sh",
    "upgrade": "npm-check-updates -u && npm update",
    "vscode:cache": "rm -rf '$HOME/.config/Code/Cache/*'"
  },
  "husky": {
    "hooks": {
      "pre-commit": "npm run pre-commit"
    }
  },
  "lint-staged": {
    "src/**/*.{ts,js}": [
      "prettier --write --ignore-unknown src/**/*.ts",
      "eslint --fix src",
      "git add -A ."
    ],
    "src/**/*.html": [
      "prettier --write --ignore-unknown src/**/*.ts",
      "git add -A ."
    ]
  },
  "dependencies": {
    "@angular-eslint/eslint-plugin": "^18.3.0",
    "@apollo/client": "^3.11.5",
    "@google-cloud/storage": "^7.12.1",
<<<<<<< HEAD
    "async": "3.2.5",
    "body-parser": "^1.20.3",
=======
    "async": "3.2.6",
    "body-parser": "^1.20.2",
>>>>>>> 6c67889e
    "canvas": "^2.11.2",
    "cookie-session": "^2.1.0",
    "cors": "^2.8.5",
    "date-fns": "^3.6.0",
    "dotenv": "^16.4.5",

    "eslint-formatter-codeframe": "^7.32.1",
    "eslint-plugin-jest": "^27.9.0",

<<<<<<< HEAD
    "express": "^4.21.0",
=======
    "express": "^4.20.0",
>>>>>>> 6c67889e
    "express-async-errors": "^3.1.1",

    "express-openapi-validator": "^5.3.3",

    "express-session": "1.18.0",
    "figlet": "^1.7.0",
    "fs": "^0.0.2",
    "google-auth-library": "^9.13.0",
    "graphql": "^16.9.0",
    "helmet": "^7.1.0",
    "http-errors": "^2.0.0",
    "jest-changed-files": "^29.7.0",
    "jest-environment-node": "^29.7.0",
    "jest-extended": "^4.0.2",
    "json-schema-to-openapi-schema": "^0.4.0",
    "lodash": "^4.17.21",
    "markdown-it": "^14.1.0",
    "mongodb": "^6.8.0",
    "morgan-body": "^2.6.9",
    "oas-normalize": "^11.1.1",
    "oas3-tools": "^2.2.3",
    "open": "^10.1.0",

    "openapi-format": "^1.22.1",

    "passport": "0.7.0",
    "passport-local": "1.0.0",
    "perlin-noise": "^0.0.1",
    "pretty-format": "^29.7.0",
    "punycode": "^2.3.1",
    "regenerator-runtime": "^0.14.1",
    "rotating-file-stream": "^3.2.3",
    "rxjs": "^7.8.1",
    "semver": "^7.6.3",
    "server-destroy": "^1.0.1",
    "smoothstep": "^1.0.1",
    "svelte-eslint-parser": "^0.41.0",
    "swagger-ui-express": "^5.0.1",
    "winston": "3.14.2",
    "winston-daily-rotate-file": "^5.0.0",
    "yaml": "^2.5.0"
  },
  "devDependencies": {
    "@eslint/js": "^9.9.0",
    "@faker-js/faker": "^8.4.1",
    "@shelf/jest-mongodb": "^4.3.2",
    "@tsconfig/node21": "^21.0.3",
    "@types/cors": "^2.8.17",
    "@types/eslint__js": "^8.42.3",
    "@types/express": "^4.17.21",
    "@types/figlet": "^1.5.8",
    "@types/jest": "^29.5.12",
    "@types/markdown-it": "^14.1.2",
    "@types/mocha": "^10.0.7",
    "@types/morgan": "^1.9.9",
    "@types/node": "^22.4.0",
    "@types/supertest": "^6.0.2",
    "@types/swagger-ui-express": "^4.1.6",

    "@typescript-eslint/eslint-plugin": "^8.1.0",
    "@typescript-eslint/parser": "^8.1.0",
    "eslint": "^9.9.0",

    "eslint-config-prettier": "^9.1.0",
    "eslint-plugin-jest": "^28.8.0",
    "eslint-plugin-tsdoc": "^0.3.0",
    "globals": "^15.9.0",
    "husky": "^9.1.4",
    "jest": "^29.7.0",
    "jest-runner-prettier": "^1.0.0",

    "lint-staged": "^15.2.9",
    "mocha": "^10.7.3",
    "nodemon": "^3.1.4",
    "npm-check-updates": "^17.0.6",
    "prettier": "3.3.3",
    "supertest": "^7.0.0",
    "svelte": "^4.2.19",
    "ts-jest": "^29.2.4",
    "ts-node": "^10.9.2",

    "ts-node-dev": "^2.0.0",
    "tsdoc": "^0.0.4",
    "tsx": "^4.17.0",
    "typedoc": "^0.26.5",
    "typedoc-plugin-coverage": "^3.3.0",
    "typedoc-plugin-mdn-links": "^3.2.8",
    "typedoc-plugin-merge-modules": "^6.0.0",
    "typedoc-plugin-missing-exports": "^3.0.0",
    "typescript": "^5.4.2",
    "typescript-eslint": "^8.1.0"
  },
  "engines": {
    "node": ">=20.0.0"
  }
}<|MERGE_RESOLUTION|>--- conflicted
+++ resolved
@@ -71,13 +71,10 @@
     "@angular-eslint/eslint-plugin": "^18.3.0",
     "@apollo/client": "^3.11.5",
     "@google-cloud/storage": "^7.12.1",
-<<<<<<< HEAD
+
     "async": "3.2.5",
     "body-parser": "^1.20.3",
-=======
-    "async": "3.2.6",
-    "body-parser": "^1.20.2",
->>>>>>> 6c67889e
+
     "canvas": "^2.11.2",
     "cookie-session": "^2.1.0",
     "cors": "^2.8.5",
@@ -87,11 +84,9 @@
     "eslint-formatter-codeframe": "^7.32.1",
     "eslint-plugin-jest": "^27.9.0",
 
-<<<<<<< HEAD
+
     "express": "^4.21.0",
-=======
-    "express": "^4.20.0",
->>>>>>> 6c67889e
+
     "express-async-errors": "^3.1.1",
 
     "express-openapi-validator": "^5.3.3",
