--- conflicted
+++ resolved
@@ -73,12 +73,10 @@
     "@apollo/client": "^3.11.6",
     "@google-cloud/storage": "^7.12.1",
 
-<<<<<<< HEAD
+
     "async": "3.2.6",
     "body-parser": "^1.20.3",
-=======
-    "async": "3.2.5",
->>>>>>> 7e78aa4e
+
 
     "body-parser": "^1.20.3",
     "canvas": "^2.11.2",
