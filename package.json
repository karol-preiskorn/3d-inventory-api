--- conflicted
+++ resolved
@@ -86,14 +86,13 @@
     "csurf": "^1.10.0",
     "date-fns": "^4.1.0",
     "dotenv": "^16.4.5",
-<<<<<<< HEAD
+
 
     "eslint-formatter-codeframe": "^7.32.1",
     "eslint-plugin-jest": "^28.8.2",
 
 
-=======
->>>>>>> 1b1a34bb
+
     "express": "^4.21.0",
     "express-async-errors": "^3.1.1",
     "express-openapi-validator": "^5.3.7",
@@ -159,11 +158,9 @@
     "@typescript-eslint/parser": "^8.6.0",
     "eslint": "^9.11.0",
     "eslint-config-prettier": "^9.1.0",
-<<<<<<< HEAD
+
     "eslint-plugin-jest": "^28.8.2",
-=======
-    "eslint-plugin-jest": "^28.8.3",
->>>>>>> 1b1a34bb
+
     "eslint-plugin-tsdoc": "^0.3.0",
     "globals": "^15.9.0",
     "husky": "^9.1.6",
