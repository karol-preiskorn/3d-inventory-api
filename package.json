{
  "name": "3d-inventory-mongo-api",
  "version": "0.53.1",
  "description": "Mongo REST API for 3d-inventory project",
  "keywords": [
    "3d-inventory",
    "mongo",
    "api"
  ],
  "homepage": "https://github.com/karol-preiskorn/3d-inventory-mongo-api#readme",
  "bugs": {
    "url": "https://github.com/karol-preiskorn/3d-inventory-mongo-api/issues"
  },
  "repository": {
    "type": "git",
    "url": "git+ssh://git@github.com/karol-preiskorn/3d-inventory-mongo-api.git"
  },
  "license": "Common Development and Distribution License",
  "author": "Karol Preiskorn",
  "main": "index.js",
  "scripts": {
    "api-extractor": "tsc && api-extractor run --local --verbose",
    "clean:cache": "npm cache clean --force && rm -rf ./dist",
    "clean:cleanup": "rm package-lock.json && rm -rf ./node_modules",
    "cp": "cp -f README.md src/assets",
    "dev": "tsx watch src/index.ts",
    "doc": "npx typedoc",
    "preeslint": "npm --no-git-tag-version version patch",
    "eslint": "eslint --fix src",
    "kill-port-usage-4200": "kill -s 9 `lsof -nP -iTCP:4200 -sTCP:LISTEN | sed -n 2p | awk '{print $2}'`",
    "kill-port-usage-8080": "kill -s 9 `lsof -nP -iTCP:8080 -sTCP:LISTEN | sed -n 2p | awk '{print $2}'`",
    "lint": "clear && /usr/bin/figlet -f ./src/assets/font.flf 'Eslint' && npx eslint \"src/**/*.{ts,tsx}\" --ignore-path .gitignore --config .eslintrc --fix",
    "maven:latest": "cd api && mvn versions:use-latest-versions",
    "maven:updates": "cd api && mvn versions:display-plugin-updates",
    "nvm": "nvm ls-remote && nvm install-latest-npm",
    "openapi:format": "npx openapi-format api/openapi.yaml --output api/openapi-formatted.yaml",
    "prebuild": "npm --no-git-tag-version version patch",
    "prepare": "node .husky/install.mjs && husky install",
    "prepare:husky": "cd ../ && husky install server/.husky",
    "prettier": "prettier --single-quote --check .",
    "prestart": "npm run cp && npm --no-git-tag-version version patch",
    "start": "nodemon",
    "swagger:editor": "podman run -d -p 80:8080 -v ${PWD}:/tmp -e SWAGGER_FILE=/tmp/api/openapi.yaml swaggerapi/swagger-editor",
    "swagger:generate": "pwd && java -jar api/target/jars/swagger-codegen-cli.jar generate -i api/openapi.yaml -l nodejs-server -o src",
    "swagger:get-jars": "mvn package -f api/pom.xml",
    "swagger:podman-generate": "podman run --rm -v ${PWD}:/local swaggerapi/swagger-codegen-cli-v3 generate -i /local/api/openapi.yaml -l nodejs-server -o /local/src",
    "test:detectOpenHandles": "jest --detectOpenHandles",
    "test:jest": "node --trace-deprecation node_modules/jest/bin/jest.js ",
    "test:watch": "npm run test --watchAll",
    "unused": "./unused.sh",
    "upgrade": "npm-check-updates -u && npm update",
    "vscode:cache": "rm -rf '$HOME/.config/Code/Cache/*'"
  },
  "husky": {
    "hooks": {
      "pre-commit": "npm run pre-commit"
    }
  },
  "lint-staged": {
    "src/**/*.{ts,js}": [
      "prettier --write --ignore-unknown src/**/*.ts",
      "eslint --fix src",
      "git add -A ."
    ],
    "src/**/*.html": [
      "prettier --write --ignore-unknown src/**/*.ts",
      "git add -A ."
    ]
  },
  "dependencies": {
<<<<<<< HEAD
    "@angular-eslint/eslint-plugin": "^18.4.0",
    "@apollo/client": "^3.11.8",
    "@google-cloud/storage": "^7.14.0",
    "@types/mongodb": "^4.0.7",
=======

    "@angular-eslint/eslint-plugin": "^18.3.0",
    "@apollo/client": "^3.11.6",
    "@google-cloud/storage": "^7.12.1",


>>>>>>> cf6b67fd
    "async": "3.2.6",
    "body-parser": "^1.20.3",


    "body-parser": "^1.20.3",
    "canvas": "^2.11.2",
    "cookie-parser": "^1.4.7",
    "cookie-session": "^2.1.0",
    "cors": "^2.8.5",
    "csurf": "^1.11.0",
    "date-fns": "^4.1.0",
    "dotenv": "^16.4.5",
<<<<<<< HEAD
    "express": "^4.21.1",
=======


    "eslint-formatter-codeframe": "^7.32.1",
    "eslint-plugin-jest": "^28.8.2",



    "express": "^4.21.0",
>>>>>>> cf6b67fd
    "express-async-errors": "^3.1.1",
    "express-openapi-validator": "^5.3.9",
    "express-session": "1.18.1",
    "figlet": "^1.8.0",
    "fs": "^0.0.2",
    "google-auth-library": "^9.14.2",
    "graphql": "^16.9.0",
    "helmet": "^8.0.0",
    "http-errors": "^2.0.0",
    "jest-changed-files": "^29.7.0",
    "jest-environment-node": "^29.7.0",
    "jest-extended": "^4.0.2",
    "json-schema-to-openapi-schema": "^0.4.0",
    "lodash": "^4.17.21",
    "markdown-it": "^14.1.0",
    "mongo-sanitize": "^1.1.0",
    "mongodb": "^6.10.0",
    "morgan": "^1.10.0",
    "morgan-body": "^2.6.9",
    "oas-normalize": "^11.1.3",
    "open": "^10.1.0",
    "openapi-format": "^1.24.2",
    "passport": "0.7.0",
    "passport-local": "1.0.0",
    "perlin-noise": "^0.0.1",
    "pretty-format": "^29.7.0",
    "punycode": "^2.3.1",
    "regenerator-runtime": "^0.14.1",
    "rotating-file-stream": "^3.2.5",
    "rxjs": "^7.8.1",
    "sanitize-html": "^2.13.1",
    "semver": "^7.6.3",
    "server-destroy": "^1.0.1",
    "smoothstep": "^1.0.1",
    "svelte-eslint-parser": "^0.43.0",
    "swagger-ui-express": "^5.0.1",
    "winston": "3.16.0",
    "winston-daily-rotate-file": "^5.0.0",
    "yaml": "^2.6.0"
  },
  "devDependencies": {
    "@eslint/js": "^9.14.0",
    "@faker-js/faker": "^9.1.0",
    "@shelf/jest-mongodb": "^4.3.2",
    "@tsconfig/node21": "^21.0.3",
    "@types/cookie-parser": "^1.4.7",
    "@types/cors": "^2.8.17",
    "@types/csurf": "^1.11.5",
    "@types/eslint__js": "^8.42.3",
    "@types/express": "^5.0.0",
    "@types/figlet": "^1.7.0",
    "@types/jest": "^29.5.14",
    "@types/markdown-it": "^14.1.2",
    "@types/mocha": "^10.0.9",
    "@types/mongo-sanitize": "^1.0.3",
    "@types/morgan": "^1.9.9",
    "@types/node": "^22.8.6",
    "@types/sanitize-html": "^2.13.0",
    "@types/supertest": "^6.0.2",
    "@types/swagger-ui-express": "^4.1.7",
    "@typescript-eslint/eslint-plugin": "^8.12.2",
    "@typescript-eslint/parser": "^8.12.2",
    "eslint": "^9.14.0",
    "eslint-config-prettier": "^9.1.0",

    "eslint-plugin-jest": "^28.8.2",

    "eslint-plugin-tsdoc": "^0.3.0",
    "globals": "^15.11.0",
    "husky": "^9.1.6",
    "jest": "^29.7.0",
    "jest-runner-prettier": "^1.0.0",
    "lint-staged": "^15.2.10",
    "mocha": "^10.8.2",
    "nodemon": "^3.1.7",
    "npm-check-updates": "^17.1.9",
    "prettier": "3.3.3",
    "supertest": "^7.0.0",
    "svelte": "^5.1.9",
    "ts-jest": "^29.2.5",
    "ts-node": "^10.9.2",
    "ts-node-dev": "^2.0.0",
    "tsdoc": "^0.0.4",
    "tsx": "^4.19.2",
    "typedoc": "^0.26.11",
    "typedoc-plugin-coverage": "^3.3.0",
    "typedoc-plugin-mdn-links": "^3.3.5",
    "typedoc-plugin-merge-modules": "^6.0.3",
    "typedoc-plugin-missing-exports": "^3.0.0",
    "typescript": "^5.6.3",
    "typescript-eslint": "^8.12.2"
  },
  "engines": {
    "node": ">=20.0.0"
  }
}<|MERGE_RESOLUTION|>--- conflicted
+++ resolved
@@ -68,19 +68,10 @@
     ]
   },
   "dependencies": {
-<<<<<<< HEAD
     "@angular-eslint/eslint-plugin": "^18.4.0",
     "@apollo/client": "^3.11.8",
     "@google-cloud/storage": "^7.14.0",
     "@types/mongodb": "^4.0.7",
-=======
-
-    "@angular-eslint/eslint-plugin": "^18.3.0",
-    "@apollo/client": "^3.11.6",
-    "@google-cloud/storage": "^7.12.1",
-
-
->>>>>>> cf6b67fd
     "async": "3.2.6",
     "body-parser": "^1.20.3",
 
@@ -93,18 +84,7 @@
     "csurf": "^1.11.0",
     "date-fns": "^4.1.0",
     "dotenv": "^16.4.5",
-<<<<<<< HEAD
     "express": "^4.21.1",
-=======
-
-
-    "eslint-formatter-codeframe": "^7.32.1",
-    "eslint-plugin-jest": "^28.8.2",
-
-
-
-    "express": "^4.21.0",
->>>>>>> cf6b67fd
     "express-async-errors": "^3.1.1",
     "express-openapi-validator": "^5.3.9",
     "express-session": "1.18.1",
